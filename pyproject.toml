[project]
name = "arc-state"
<<<<<<< HEAD
version = "0.9.28"
=======
version = "0.9.29"
>>>>>>> f61ba62d
description = "State is a machine learning model that predicts cellular perturbation response across diverse contexts."
readme = "README.md"
authors = [
    { name = "Abhinav Adduri", email = "abhinav.adduri@arcinstitute.org" },
    { name = "Yusuf Roohani", email = "yusuf.roohani@arcinstitute.org" },
    { name = "Noam Teyssier", email = "noam.teyssier@arcinstitute.org" },
    { name = "Rajesh Ilango" },
    { name = "Dhruv Gautam", email = "dhruvgautam@berkeley.edu" },
]
requires-python = ">=3.10,<3.13"
dependencies = [
    "anndata>=0.11.4",
    "cell-load>=0.8.3",
    "numpy>=2.2.6",
    "pandas>=2.2.3",
    "pyyaml>=6.0.2",
    "scanpy>=1.11.2",
    "scikit-learn>=1.6.1",
    "seaborn>=0.13.2",
    "torch>=2.7.0",
    "tqdm>=4.67.1",
    "wandb>=0.19.11",
    "hydra-core>=1.3.2",
    "geomloss>=0.2.6",
    "transformers>=4.52.3",
    "peft>=0.11.0",
    "cell-eval>=0.5.22",
    "ipykernel>=6.30.1",
    "scipy>=1.15.0",
]

[project.optional-dependencies]
vectordb = [
    "lancedb>=0.24.0"
]

[dependency-groups]
dev = ["ruff>=0.11.11", "vulture>=2.14", "ipython>=8.37.0"]

[build-system]
requires = ["hatchling"]
build-backend = "hatchling.build"

[project.scripts]
state = "state.__main__:main"

[tool.pyright]
venvPath = "."
venv = ".venv"

[tool.hatch.build.targets.wheel]
packages = ["src/state"]<|MERGE_RESOLUTION|>--- conflicted
+++ resolved
@@ -1,10 +1,6 @@
 [project]
 name = "arc-state"
-<<<<<<< HEAD
-version = "0.9.28"
-=======
 version = "0.9.29"
->>>>>>> f61ba62d
 description = "State is a machine learning model that predicts cellular perturbation response across diverse contexts."
 readme = "README.md"
 authors = [
